--- conflicted
+++ resolved
@@ -99,12 +99,8 @@
 
 # Run the build.
 status "Installing dependencies... 📦"
-<<<<<<< HEAD
-npm install
-=======
 npm cache verify
 npm ci
->>>>>>> 7aeaac38
 status "Generating build... 👷‍♀️"
 npm run build
 
