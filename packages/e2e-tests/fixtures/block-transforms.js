export const EXPECTED_TRANSFORMS = {
	core__archives: {
		originalBlock: 'Archives',
		availableTransforms: [ 'Group' ],
	},
	core__archives__showPostCounts: {
		originalBlock: 'Archives',
		availableTransforms: [ 'Group' ],
	},
	core__audio: {
		originalBlock: 'Audio',
		availableTransforms: [ 'File', 'Group' ],
	},
	core__button__center: {
		originalBlock: 'Button',
		availableTransforms: [ 'Group' ],
	},
	core__button__squared: {
		originalBlock: 'Button',
		availableTransforms: [ 'Group' ],
	},
	core__buttons: {
		originalBlock: 'Buttons',
		availableTransforms: [ 'Group' ],
	},
	core__calendar: {
		originalBlock: 'Calendar',
		availableTransforms: [ 'Group' ],
	},
	'core__media-text': {
		originalBlock: 'Media & Text',
		availableTransforms: [ 'Group', 'Image' ],
	},
	'core__media-text__image-alt-no-align': {
		originalBlock: 'Media & Text',
		availableTransforms: [ 'Group', 'Image' ],
	},
	'core__media-text__image-fill-no-focal-point-selected': {
		originalBlock: 'Media & Text',
		availableTransforms: [ 'Group', 'Image' ],
	},
	'core__media-text__image-fill-with-focal-point-selected': {
		originalBlock: 'Media & Text',
		availableTransforms: [ 'Group', 'Image' ],
	},
	'core__media-text__is-stacked-on-mobile': {
		originalBlock: 'Media & Text',
		availableTransforms: [ 'Group', 'Video' ],
	},
	'core__media-text__media-right-custom-width': {
		originalBlock: 'Media & Text',
		availableTransforms: [ 'Group', 'Video' ],
	},
	'core__media-text__vertical-align-bottom': {
		originalBlock: 'Media & Text',
		availableTransforms: [ 'Group', 'Image' ],
	},
	'core__media-text__video': {
		originalBlock: 'Media & Text',
		availableTransforms: [ 'Group', 'Video' ],
	},
	core__categories: {
		originalBlock: 'Categories',
		availableTransforms: [ 'Group' ],
	},
	core__code: {
		originalBlock: 'Code',
		availableTransforms: [ 'Group', 'Preformatted' ],
	},
	core__columns: {
		originalBlock: 'Columns',
		availableTransforms: [ 'Group' ],
	},
	core__cover: {
		availableTransforms: [ 'Group', 'Image' ],
		originalBlock: 'Cover',
	},
	core__cover__gradient: {
		availableTransforms: [ 'Group', 'Image', 'Video' ],
		originalBlock: 'Cover',
	},
	'core__cover__gradient-image': {
		availableTransforms: [ 'Group', 'Image' ],
		originalBlock: 'Cover',
	},
	'core__cover__gradient-video': {
		availableTransforms: [ 'Group', 'Video' ],
		originalBlock: 'Cover',
	},
	core__cover__video: {
		availableTransforms: [ 'Group', 'Video' ],
		originalBlock: 'Cover',
	},
	'core__cover__video-overlay': {
		availableTransforms: [ 'Group', 'Video' ],
		originalBlock: 'Cover',
	},
	core__embed: {
		originalBlock: 'Embed',
		availableTransforms: [ 'Group' ],
	},
	'core__file__new-window': {
		originalBlock: 'File',
		availableTransforms: [ 'Group' ],
	},
	'core__file__no-download-button': {
		originalBlock: 'File',
		availableTransforms: [ 'Group' ],
	},
	'core__file__no-text-link': {
		originalBlock: 'File',
		availableTransforms: [ 'Group' ],
	},
	core__gallery: {
		originalBlock: 'Gallery',
		availableTransforms: [ 'Group', 'Image' ],
	},
	'core__gallery-with-caption': {
		originalBlock: 'Gallery',
		availableTransforms: [ 'Group', 'Image' ],
	},
	core__gallery__columns: {
		originalBlock: 'Gallery',
		availableTransforms: [ 'Group', 'Image' ],
	},
	core__group: {
		originalBlock: 'Group',
		availableTransforms: [],
	},
	'core__heading__h2-color': {
		originalBlock: 'Heading',
		availableTransforms: [ 'Quote', 'Group', 'Paragraph' ],
	},
	'core__heading__h4-em': {
		originalBlock: 'Heading',
		availableTransforms: [ 'Quote', 'Group', 'Paragraph' ],
	},
	core__heading__h2: {
		originalBlock: 'Heading',
		availableTransforms: [ 'Quote', 'Group', 'Paragraph' ],
	},
	core__html: {
		originalBlock: 'Custom HTML',
		availableTransforms: [ 'Group' ],
	},
	core__image: {
		originalBlock: 'Image',
		availableTransforms: [
			'Gallery',
			'Cover',
			'File',
			'Group',
			'Media & Text',
		],
	},
	'core__image__attachment-link': {
		originalBlock: 'Image',
		availableTransforms: [
			'Gallery',
			'Cover',
			'File',
			'Group',
			'Media & Text',
		],
	},
	'core__image__center-caption': {
		originalBlock: 'Image',
		availableTransforms: [
			'Gallery',
			'Cover',
			'File',
			'Group',
			'Media & Text',
		],
	},
	'core__image__custom-link': {
		originalBlock: 'Image',
		availableTransforms: [
			'Gallery',
			'Cover',
			'File',
			'Group',
			'Media & Text',
		],
	},
	'core__image__custom-link-class': {
		originalBlock: 'Image',
		availableTransforms: [
			'Gallery',
			'Cover',
			'File',
			'Group',
			'Media & Text',
		],
	},
	'core__image__custom-link-rel': {
		originalBlock: 'Image',
		availableTransforms: [
			'Gallery',
			'Cover',
			'File',
			'Group',
			'Media & Text',
		],
	},
	'core__image__media-link': {
		originalBlock: 'Image',
		availableTransforms: [
			'Gallery',
			'Cover',
			'File',
			'Group',
			'Media & Text',
		],
	},
	'core__latest-comments': {
		originalBlock: 'Latest Comments',
		availableTransforms: [ 'Group' ],
	},
	'core__latest-posts': {
		originalBlock: 'Latest Posts',
		availableTransforms: [ 'Group' ],
	},
	'core__latest-posts__displayPostDate': {
		originalBlock: 'Latest Posts',
		availableTransforms: [ 'Group' ],
	},
	'core__legacy-widget': {
		originalBlock: 'Legacy Widget (Experimental)',
		availableTransforms: [ 'Group' ],
	},
	core__list__ul: {
		originalBlock: 'List',
		availableTransforms: [ 'Group', 'Paragraph', 'Quote' ],
	},
	core__more: {
		originalBlock: 'More',
		availableTransforms: [ 'Group' ],
	},
	'core__more__custom-text-teaser': {
		originalBlock: 'More',
		availableTransforms: [ 'Group' ],
	},
	core__navigation: {
		originalBlock: 'Navigation',
		availableTransforms: [ 'Group' ],
	},
	'core__navigation-link': {
		originalBlock: 'Navigation Link',
		availableTransforms: [ 'Group' ],
	},
	core__nextpage: {
		originalBlock: 'Page Break',
		availableTransforms: [ 'Group' ],
	},
	'core__paragraph__align-right': {
		originalBlock: 'Paragraph',
		availableTransforms: [
			'Heading',
			'List',
			'Quote',
			'Group',
			'Preformatted',
			'Verse',
		],
	},
	'core__post-content': {
		availableTransforms: [ 'Group' ],
		originalBlock: 'Post Content',
	},
	'core__post-title': {
		availableTransforms: [ 'Group' ],
		originalBlock: 'Post Title',
	},
	core__preformatted: {
		originalBlock: 'Preformatted',
		availableTransforms: [ 'Group', 'Paragraph' ],
	},
	core__pullquote: {
		originalBlock: 'Pullquote',
		availableTransforms: [ 'Quote', 'Group' ],
	},
	'core__pullquote__main-color': {
		originalBlock: 'Pullquote',
		availableTransforms: [ 'Quote', 'Group' ],
	},
	'core__pullquote__multi-paragraph': {
		originalBlock: 'Pullquote',
		availableTransforms: [ 'Quote', 'Group' ],
	},
	'core__quote__style-1': {
		originalBlock: 'Quote',
		availableTransforms: [
			'List',
			'Group',
			'Paragraph',
			'Heading',
			'Pullquote',
		],
	},
	'core__quote__style-2': {
		originalBlock: 'Quote',
		availableTransforms: [
			'List',
			'Group',
			'Paragraph',
			'Heading',
			'Pullquote',
		],
	},
	core__rss: {
		originalBlock: 'RSS',
		availableTransforms: [ 'Group' ],
	},
	core__search: {
		originalBlock: 'Search',
		availableTransforms: [ 'Group' ],
	},
	'core__search__custom-text': {
		originalBlock: 'Search',
		availableTransforms: [ 'Group' ],
	},
	core__separator: {
		originalBlock: 'Separator',
		availableTransforms: [ 'Group' ],
	},
	core__shortcode: {
		originalBlock: 'Shortcode',
		availableTransforms: [ 'Group' ],
	},
	'core__site-title': {
		availableTransforms: [ 'Group' ],
		originalBlock: 'Site Title',
	},
	'core__social-link-amazon': {
		availableTransforms: [ 'Group' ],
		originalBlock: 'Amazon',
	},
	'core__social-link-bandcamp': {
		availableTransforms: [ 'Group' ],
		originalBlock: 'Bandcamp',
	},
	'core__social-link-behance': {
		availableTransforms: [ 'Group' ],
		originalBlock: 'Behance',
	},
	'core__social-link-chain': {
		availableTransforms: [ 'Group' ],
		originalBlock: 'Link',
	},
	'core__social-link-codepen': {
		availableTransforms: [ 'Group' ],
		originalBlock: 'CodePen',
	},
	'core__social-link-deviantart': {
		availableTransforms: [ 'Group' ],
		originalBlock: 'DeviantArt',
	},
	'core__social-link-dribbble': {
		availableTransforms: [ 'Group' ],
		originalBlock: 'Dribbble',
	},
	'core__social-link-dropbox': {
		availableTransforms: [ 'Group' ],
		originalBlock: 'Dropbox',
	},
	'core__social-link-etsy': {
		availableTransforms: [ 'Group' ],
		originalBlock: 'Etsy',
	},
	'core__social-link-facebook': {
		availableTransforms: [ 'Group' ],
		originalBlock: 'Facebook',
	},
	'core__social-link-feed': {
		availableTransforms: [ 'Group' ],
		originalBlock: 'RSS Feed',
	},
	'core__social-link-fivehundredpx': {
		availableTransforms: [ 'Group' ],
		originalBlock: '500px',
	},
	'core__social-link-flickr': {
		availableTransforms: [ 'Group' ],
		originalBlock: 'Flickr',
	},
	'core__social-link-foursquare': {
		availableTransforms: [ 'Group' ],
		originalBlock: 'Foursquare',
	},
	'core__social-link-github': {
		availableTransforms: [ 'Group' ],
		originalBlock: 'GitHub',
	},
	'core__social-link-goodreads': {
		availableTransforms: [ 'Group' ],
		originalBlock: 'Goodreads',
	},
	'core__social-link-google': {
		availableTransforms: [ 'Group' ],
		originalBlock: 'Google',
	},
	'core__social-link-instagram': {
		availableTransforms: [ 'Group' ],
		originalBlock: 'Instagram',
	},
	'core__social-link-lastfm': {
		availableTransforms: [ 'Group' ],
		originalBlock: 'Last.fm',
	},
	'core__social-link-linkedin': {
		availableTransforms: [ 'Group' ],
		originalBlock: 'LinkedIn',
	},
	'core__social-link-mail': {
		availableTransforms: [ 'Group' ],
		originalBlock: 'Mail',
	},
	'core__social-link-mastodon': {
		availableTransforms: [ 'Group' ],
		originalBlock: 'Mastodon',
	},
	'core__social-link-medium': {
		availableTransforms: [ 'Group' ],
		originalBlock: 'Medium',
	},
	'core__social-link-meetup': {
		availableTransforms: [ 'Group' ],
		originalBlock: 'Meetup',
	},
	'core__social-link-pinterest': {
		availableTransforms: [ 'Group' ],
		originalBlock: 'Pinterest',
	},
	'core__social-link-pocket': {
		availableTransforms: [ 'Group' ],
		originalBlock: 'Pocket',
	},
	'core__social-link-reddit': {
		availableTransforms: [ 'Group' ],
		originalBlock: 'Reddit',
	},
	'core__social-link-skype': {
		availableTransforms: [ 'Group' ],
		originalBlock: 'Skype',
	},
	'core__social-link-snapchat': {
		availableTransforms: [ 'Group' ],
		originalBlock: 'Snapchat',
	},
	'core__social-link-soundcloud': {
		availableTransforms: [ 'Group' ],
		originalBlock: 'Soundcloud',
	},
	'core__social-link-spotify': {
		availableTransforms: [ 'Group' ],
		originalBlock: 'Spotify',
	},
	'core__social-link-tumblr': {
		availableTransforms: [ 'Group' ],
		originalBlock: 'Tumblr',
	},
	'core__social-link-twitch': {
		availableTransforms: [ 'Group' ],
		originalBlock: 'Twitch',
	},
	'core__social-link-twitter': {
		availableTransforms: [ 'Group' ],
		originalBlock: 'Twitter',
	},
	'core__social-link-vimeo': {
		availableTransforms: [ 'Group' ],
		originalBlock: 'Vimeo',
	},
	'core__social-link-vk': {
		availableTransforms: [ 'Group' ],
		originalBlock: 'VK',
	},
	'core__social-link-wordpress': {
		availableTransforms: [ 'Group' ],
		originalBlock: 'WordPress',
	},
	'core__social-link-yelp': {
		availableTransforms: [ 'Group' ],
		originalBlock: 'Yelp',
	},
	'core__social-link-youtube': {
		availableTransforms: [ 'Group' ],
		originalBlock: 'YouTube',
	},
	'core__social-links': {
<<<<<<< HEAD
		originalBlock: 'Social links',
=======
		originalBlock: 'Social Icons',
>>>>>>> 251bab45
		availableTransforms: [ 'Group' ],
	},
	core__spacer: {
		originalBlock: 'Spacer',
		availableTransforms: [ 'Group' ],
	},
	core__table: {
		originalBlock: 'Table',
		availableTransforms: [ 'Group' ],
	},
	core__table__caption: {
		originalBlock: 'Table',
		availableTransforms: [ 'Group' ],
	},
	'core__table__scope-attribute': {
		originalBlock: 'Table',
		availableTransforms: [ 'Group' ],
	},
	'core__tag-cloud': {
		originalBlock: 'Tag Cloud',
		availableTransforms: [ 'Group' ],
	},
	'core__tag-cloud__showTagCounts': {
		originalBlock: 'Tag Cloud',
		availableTransforms: [ 'Group' ],
	},
	core__verse: {
		originalBlock: 'Verse',
		availableTransforms: [ 'Group', 'Paragraph' ],
	},
	core__video: {
		originalBlock: 'Video',
		availableTransforms: [ 'Cover', 'File', 'Group', 'Media & Text' ],
	},
};<|MERGE_RESOLUTION|>--- conflicted
+++ resolved
@@ -489,11 +489,7 @@
 		originalBlock: 'YouTube',
 	},
 	'core__social-links': {
-<<<<<<< HEAD
-		originalBlock: 'Social links',
-=======
 		originalBlock: 'Social Icons',
->>>>>>> 251bab45
 		availableTransforms: [ 'Group' ],
 	},
 	core__spacer: {
