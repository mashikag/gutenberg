--- conflicted
+++ resolved
@@ -316,15 +316,6 @@
 			! isDescendantSelected &&
 			( isDescendantOfParentSelected || rootBlockId === clientId );
 
-<<<<<<< HEAD
-		// TODO: find better way to handle full border for columns ( maybe return array from getGoupingBlockName )
-		const isInnerBlockHolder =
-			name === getGroupingBlockName() || name === 'core/columns';
-		const isRootListInnerBlockHolder =
-			! isSelectedBlockNested && isInnerBlockHolder;
-
-=======
->>>>>>> d870797a
 		return {
 			icon,
 			name: name || 'core/missing',
