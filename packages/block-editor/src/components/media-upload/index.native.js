--- conflicted
+++ resolved
@@ -8,16 +8,12 @@
  */
 import { __ } from '@wordpress/i18n';
 import { Picker } from '@wordpress/components';
-<<<<<<< HEAD
-import { camera, wordpress } from '@wordpress/icons';
 import {
 	getOtherMediaOptions,
 	requestMediaPicker,
 	mediaSources,
 } from '@wordpress/react-native-bridge';
-=======
 import { capturePhoto, captureVideo, image, wordpress } from '@wordpress/icons';
->>>>>>> 70eef3a0
 
 export const MEDIA_TYPE_IMAGE = 'image';
 export const MEDIA_TYPE_VIDEO = 'video';
