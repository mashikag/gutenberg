{
	"name": "@wordpress/element",
	"version": "4.1.0",
	"description": "Element React module for WordPress.",
	"author": "The WordPress Contributors",
	"license": "GPL-2.0-or-later",
	"keywords": [
		"wordpress",
		"gutenberg",
		"element",
		"react"
	],
	"homepage": "https://github.com/WordPress/gutenberg/tree/HEAD/packages/element/README.md",
	"repository": {
		"type": "git",
		"url": "https://github.com/WordPress/gutenberg.git",
		"directory": "packages/element"
	},
	"bugs": {
		"url": "https://github.com/WordPress/gutenberg/issues"
	},
	"engines": {
		"node": ">=12"
	},
	"main": "build/index.js",
	"module": "build-module/index.js",
	"react-native": "src/index",
	"types": "build-types",
	"sideEffects": false,
	"dependencies": {
		"@babel/runtime": "^7.16.0",
		"@types/react": "^17.0.37",
		"@types/react-dom": "^17.0.11",
		"@wordpress/escape-html": "file:../escape-html",
		"lodash": "^4.17.21",
<<<<<<< HEAD
		"react": "^17.0.1",
		"react-dom": "^17.0.1"
=======
		"react": "^17.0.2",
		"react-dom": "^17.0.2"
>>>>>>> 7aeaac38
	},
	"publishConfig": {
		"access": "public"
	}
}<|MERGE_RESOLUTION|>--- conflicted
+++ resolved
@@ -33,13 +33,8 @@
 		"@types/react-dom": "^17.0.11",
 		"@wordpress/escape-html": "file:../escape-html",
 		"lodash": "^4.17.21",
-<<<<<<< HEAD
-		"react": "^17.0.1",
-		"react-dom": "^17.0.1"
-=======
 		"react": "^17.0.2",
 		"react-dom": "^17.0.2"
->>>>>>> 7aeaac38
 	},
 	"publishConfig": {
 		"access": "public"
