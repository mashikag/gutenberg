--- conflicted
+++ resolved
@@ -116,17 +116,7 @@
 }
 
 /**
-<<<<<<< HEAD
- * Resolves the template for a page displays both.
- *
- * @param {Object}  page         The page object.
- * @param {string}  page.type    The page type.
- * @param {string}  page.slug    The page slug.
- * @param {string}  page.path    The page path.
- * @param {Object}  page.context The page context.
-=======
  * Resolves the template for a page and displays both.
->>>>>>> d5a8822b
  *
  * @param {Object}  page         The page object.
  * @param {string}  page.type    The page type.
@@ -143,23 +133,13 @@
 		page,
 		templateId,
 	};
-<<<<<<< HEAD
-=======
 	return templateId;
->>>>>>> d5a8822b
 }
 
 /**
  * Displays the site homepage for editing in the editor.
  */
 export function* showHomepage() {
-<<<<<<< HEAD
-	const templateId = yield findTemplate( '/' );
-
-	yield setHomeTemplateId( templateId );
-
-=======
->>>>>>> d5a8822b
 	const {
 		show_on_front: showOnFront,
 		page_on_front: frontpageId,
@@ -176,10 +156,6 @@
 				: {},
 	};
 
-<<<<<<< HEAD
-	yield setPage( page );
-=======
 	const homeTemplate = yield* setPage( page );
 	yield setHomeTemplateId( homeTemplate );
->>>>>>> d5a8822b
 }