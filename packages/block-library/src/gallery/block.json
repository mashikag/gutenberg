{
	"apiVersion": 2,
	"name": "core/gallery",
	"category": "media",
	"attributes": {
		"imageUploads": {
			"type": "array",
			"default": [],
			"items": {
				"type": "object"
			}
		},
		"columns": {
			"type": "number",
			"minimum": 1,
			"maximum": 8
		},
		"caption": {
			"type": "string",
			"source": "html",
			"selector": ".blocks-gallery-caption"
		},
		"imageCrop": {
			"type": "boolean",
			"default": true
		},
		"linkTarget": {
			"type": "string"
		},
		"linkTo": {
			"type": "string"
		},
		"sizeSlug": {
			"type": "string",
			"default": "large"
		},
		"allowResize": {
			"type": "boolean",
			"default": false
		},
<<<<<<< HEAD
		"isListItem": {
=======
		"isGrouped": {
>>>>>>> f5e1485f
			"type": "boolean",
			"default": true
		},
		"imageCount": {
			"type": "number",
			"default": 0
		}
	},
	"providesContext": {
		"allowResize": "allowResize",
<<<<<<< HEAD
		"isListItem": "isListItem"
=======
		"isGrouped": "isGrouped",
		"linkTo": "linkTo",
		"linkTarget": "linkTarget",
		"sizeSlug": "sizeSlug"
>>>>>>> f5e1485f
	},
	"supports": {
		"anchor": true,
		"align": true
	},
	"editorStyle": "wp-block-gallery-editor",
	"style": "wp-block-gallery"
}<|MERGE_RESOLUTION|>--- conflicted
+++ resolved
@@ -38,11 +38,7 @@
 			"type": "boolean",
 			"default": false
 		},
-<<<<<<< HEAD
-		"isListItem": {
-=======
 		"isGrouped": {
->>>>>>> f5e1485f
 			"type": "boolean",
 			"default": true
 		},
@@ -53,14 +49,10 @@
 	},
 	"providesContext": {
 		"allowResize": "allowResize",
-<<<<<<< HEAD
-		"isListItem": "isListItem"
-=======
 		"isGrouped": "isGrouped",
 		"linkTo": "linkTo",
 		"linkTarget": "linkTarget",
 		"sizeSlug": "sizeSlug"
->>>>>>> f5e1485f
 	},
 	"supports": {
 		"anchor": true,
