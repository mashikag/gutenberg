/**
 * External dependencies
 */
import { Platform, View, Text, TouchableWithoutFeedback } from 'react-native';

/**
 * WordPress dependencies
 */
<<<<<<< HEAD
import { Icon, withTheme } from '@wordpress/components';
=======
import { BottomSheet, Icon } from '@wordpress/components';
import { withPreferredColorScheme } from '@wordpress/compose';
>>>>>>> ee3e0b28
import { coreBlocks } from '@wordpress/block-library';
import { normalizeIconObject } from '@wordpress/blocks';
import { Component } from '@wordpress/element';
import { __, sprintf } from '@wordpress/i18n';

/**
 * Internal dependencies
 */
import styles from './style.scss';

export class UnsupportedBlockEdit extends Component {
<<<<<<< HEAD
	render() {
		const { originalName } = this.props.attributes;
		const { useStyle, theme } = this.props;
		const blockType = coreBlocks[ originalName ];

		const title = blockType ? blockType.settings.title : __( 'Unsupported' );
		const titleStyle = useStyle( styles.unsupportedBlockMessage, styles.unsupportedBlockMessageDark );

		const icon = blockType ? normalizeIconObject( blockType.settings.icon ) : 'admin-plugins';
		const iconStyle = useStyle( styles.unsupportedBlockIcon, styles.unsupportedBlockIconDark );
		const iconClassName = 'unsupported-icon' + '-' + theme;
		return (
			<View style={ useStyle( styles.unsupportedBlock, styles.unsupportedBlockDark ) }>
				<Icon className={ iconClassName } icon={ icon && icon.src ? icon.src : icon } color={ iconStyle.color } />
				<Text style={ titleStyle }>{ title }</Text>
=======
	constructor( props ) {
		super( props );
		this.state = { showHelp: false };
	}

	toggleSheet() {
		this.setState( {
			showHelp: ! this.state.showHelp,
		} );
	}

	renderHelpIcon() {
		const infoIconStyle = this.props.getStylesFromColorScheme( styles.infoIcon, styles.infoIconDark );

		return (
			<TouchableWithoutFeedback
				accessibilityLabel={ __( 'Help icon' ) }
				accessibilityRole={ 'button' }
				accessibilityHint={ __( 'Tap here to show help' ) }
				onPress={ this.toggleSheet.bind( this ) }
			>
				<View style={ styles.helpIconContainer } >
					<Icon
						className="unsupported-icon-help"
						label={ __( 'Help icon' ) }
						icon="editor-help"
						color={ infoIconStyle.color }
					/>
				</View>
			</TouchableWithoutFeedback>
		);
	}

	renderSheet( title ) {
		const { getStylesFromColorScheme } = this.props;
		const infoTextStyle = getStylesFromColorScheme( styles.infoText, styles.infoTextDark );
		const infoTitleStyle = getStylesFromColorScheme( styles.infoTitle, styles.infoTitleDark );
		const infoDescriptionStyle = getStylesFromColorScheme( styles.infoDescription, styles.infoDescriptionDark );
		const infoSheetIconStyle = getStylesFromColorScheme( styles.infoSheetIcon, styles.infoSheetIconDark );

		// translators: %s: Name of the block
		const titleFormat = Platform.OS === 'android' ? __( '\'%s\' isn\'t yet supported on WordPress for Android' ) :
			__( '\'%s\' isn\'t yet supported on WordPress for iOS' );
		const infoTitle = sprintf(
			titleFormat,
			title,
		);

		return (
			<BottomSheet
				isVisible={ this.state.showHelp }
				hideHeader
				onClose={ this.toggleSheet.bind( this ) }
			>
				<View style={ styles.infoContainer } >
					<Icon icon="editor-help" color={ infoSheetIconStyle.color } size={ styles.infoSheetIcon.size } />
					<Text style={ [ infoTextStyle, infoTitleStyle ] }>
						{ infoTitle }
					</Text>
					<Text style={ [ infoTextStyle, infoDescriptionStyle ] }>
						{ __( 'We are working hard to add more blocks with each release. In the meantime, you can also edit this post on the web.' ) }
					</Text>
				</View>
			</BottomSheet>
		);
	}

	render() {
		const { originalName } = this.props.attributes;
		const { getStylesFromColorScheme, preferredColorScheme } = this.props;
		const blockType = coreBlocks[ originalName ];

		const title = blockType ? blockType.settings.title : originalName;
		const titleStyle = getStylesFromColorScheme( styles.unsupportedBlockMessage, styles.unsupportedBlockMessageDark );

		const subTitleStyle = getStylesFromColorScheme( styles.unsupportedBlockSubtitle, styles.unsupportedBlockSubtitleDark );
		const subtitle = <Text style={ subTitleStyle }>{ __( 'Unsupported' ) }</Text>;

		const icon = blockType ? normalizeIconObject( blockType.settings.icon ) : 'admin-plugins';
		const iconStyle = getStylesFromColorScheme( styles.unsupportedBlockIcon, styles.unsupportedBlockIconDark );
		const iconClassName = 'unsupported-icon' + '-' + preferredColorScheme;
		return (
			<View style={ getStylesFromColorScheme( styles.unsupportedBlock, styles.unsupportedBlockDark ) }>
				{ this.renderHelpIcon() }
				<Icon className={ iconClassName } icon={ icon && icon.src ? icon.src : icon } color={ iconStyle.color } />
				<Text style={ titleStyle }>{ title }</Text>
				{ subtitle }
				{ this.renderSheet( title ) }
>>>>>>> ee3e0b28
			</View>
		);
	}
}

<<<<<<< HEAD
export default withTheme( UnsupportedBlockEdit );
=======
export default withPreferredColorScheme( UnsupportedBlockEdit );
>>>>>>> ee3e0b28
<|MERGE_RESOLUTION|>--- conflicted
+++ resolved
@@ -6,12 +6,8 @@
 /**
  * WordPress dependencies
  */
-<<<<<<< HEAD
-import { Icon, withTheme } from '@wordpress/components';
-=======
 import { BottomSheet, Icon } from '@wordpress/components';
 import { withPreferredColorScheme } from '@wordpress/compose';
->>>>>>> ee3e0b28
 import { coreBlocks } from '@wordpress/block-library';
 import { normalizeIconObject } from '@wordpress/blocks';
 import { Component } from '@wordpress/element';
@@ -23,23 +19,6 @@
 import styles from './style.scss';
 
 export class UnsupportedBlockEdit extends Component {
-<<<<<<< HEAD
-	render() {
-		const { originalName } = this.props.attributes;
-		const { useStyle, theme } = this.props;
-		const blockType = coreBlocks[ originalName ];
-
-		const title = blockType ? blockType.settings.title : __( 'Unsupported' );
-		const titleStyle = useStyle( styles.unsupportedBlockMessage, styles.unsupportedBlockMessageDark );
-
-		const icon = blockType ? normalizeIconObject( blockType.settings.icon ) : 'admin-plugins';
-		const iconStyle = useStyle( styles.unsupportedBlockIcon, styles.unsupportedBlockIconDark );
-		const iconClassName = 'unsupported-icon' + '-' + theme;
-		return (
-			<View style={ useStyle( styles.unsupportedBlock, styles.unsupportedBlockDark ) }>
-				<Icon className={ iconClassName } icon={ icon && icon.src ? icon.src : icon } color={ iconStyle.color } />
-				<Text style={ titleStyle }>{ title }</Text>
-=======
 	constructor( props ) {
 		super( props );
 		this.state = { showHelp: false };
@@ -128,14 +107,9 @@
 				<Text style={ titleStyle }>{ title }</Text>
 				{ subtitle }
 				{ this.renderSheet( title ) }
->>>>>>> ee3e0b28
 			</View>
 		);
 	}
 }
 
-<<<<<<< HEAD
-export default withTheme( UnsupportedBlockEdit );
-=======
-export default withPreferredColorScheme( UnsupportedBlockEdit );
->>>>>>> ee3e0b28
+export default withPreferredColorScheme( UnsupportedBlockEdit );