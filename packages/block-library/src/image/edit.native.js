--- conflicted
+++ resolved
@@ -633,17 +633,8 @@
 			resizeMode: context?.imageCrop ? 'cover' : 'contain',
 		};
 
-<<<<<<< HEAD
-		const imageBlockStyles = {
-			fixedHeight: context?.fixedHeight,
-		};
-
-		const imageContainerStyles = [
-			imageBlockStyles.fixedHeight && styles.fixedHeight,
-=======
 		const imageContainerStyles = [
 			context?.fixedHeight && styles.fixedHeight,
->>>>>>> 56b95cd2
 		];
 
 		const getImageComponent = ( openMediaOptions, getMediaOptions ) => (
