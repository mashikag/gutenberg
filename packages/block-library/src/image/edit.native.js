/**
 * External dependencies
 */
import { View, TouchableWithoutFeedback } from 'react-native';
import { isEmpty, get, find, map } from 'lodash';

/**
 * WordPress dependencies
 */
import { Component } from '@wordpress/element';
import {
	requestMediaImport,
	mediaUploadSync,
	requestImageFailedRetryDialog,
	requestImageUploadCancelDialog,
	requestImageFullscreenPreview,
} from '@wordpress/react-native-bridge';
import {
	CycleSelectControl,
	Icon,
	PanelBody,
	ToolbarButton,
	ToolbarGroup,
	Image,
	WIDE_ALIGNMENTS,
	LinkSettingsNavigation,
	BottomSheetTextControl,
	FooterMessageLink,
	Badge,
} from '@wordpress/components';
import {
	BlockCaption,
	MediaPlaceholder,
	MediaUpload,
	MediaUploadProgress,
	MEDIA_TYPE_IMAGE,
	BlockControls,
	InspectorControls,
	BlockAlignmentToolbar,
	BlockStyles,
	store as blockEditorStore,
} from '@wordpress/block-editor';
<<<<<<< HEAD
import { __, _x, sprintf } from '@wordpress/i18n';
import { getProtocol } from '@wordpress/url';
=======
import { __, sprintf } from '@wordpress/i18n';
import { getProtocol, hasQueryArg } from '@wordpress/url';
>>>>>>> 5d2232d3
import { doAction, hasAction } from '@wordpress/hooks';
import { compose, withPreferredColorScheme } from '@wordpress/compose';
import { withSelect } from '@wordpress/data';
import {
	image as placeholderIcon,
	replace,
	fullscreen,
	textColor,
} from '@wordpress/icons';
import { store as coreStore } from '@wordpress/core-data';

/**
 * Internal dependencies
 */
import styles from './styles.scss';
import { getUpdatedLinkTargetSettings } from './utils';

import { LINK_DESTINATION_CUSTOM } from './constants';

const getUrlForSlug = ( image, { sizeSlug } ) => {
	return get( image, [ 'media_details', 'sizes', sizeSlug, 'source_url' ] );
};

export class ImageEdit extends Component {
	constructor( props ) {
		super( props );

		this.state = {
			isCaptionSelected: false,
		};

		this.finishMediaUploadWithSuccess = this.finishMediaUploadWithSuccess.bind(
			this
		);
		this.finishMediaUploadWithFailure = this.finishMediaUploadWithFailure.bind(
			this
		);
		this.mediaUploadStateReset = this.mediaUploadStateReset.bind( this );
		this.onSelectMediaUploadOption = this.onSelectMediaUploadOption.bind(
			this
		);
		this.updateMediaProgress = this.updateMediaProgress.bind( this );
		this.updateImageURL = this.updateImageURL.bind( this );
		this.onSetLinkDestination = this.onSetLinkDestination.bind( this );
		this.onSetNewTab = this.onSetNewTab.bind( this );
		this.onSetSizeSlug = this.onSetSizeSlug.bind( this );
		this.onImagePressed = this.onImagePressed.bind( this );
		this.onFocusCaption = this.onFocusCaption.bind( this );
		this.updateAlignment = this.updateAlignment.bind( this );
		this.accessibilityLabelCreator = this.accessibilityLabelCreator.bind(
			this
		);
		this.setMappedAttributes = this.setMappedAttributes.bind( this );
		this.onSizeChangeValue = this.onSizeChangeValue.bind( this );

		this.linkSettingsOptions = {
			url: {
				label: __( 'Image Link URL' ),
				placeholder: __( 'Add URL' ),
				autoFocus: false,
				autoFill: true,
			},
			openInNewTab: {
				label: __( 'Open in new tab' ),
			},
			linkRel: {
				label: __( 'Link Rel' ),
				placeholder: __( 'None' ),
			},
		};

		this.sizeOptions = map( this.props.imageSizes, ( { name, slug } ) => ( {
			value: slug,
			name,
		} ) );
	}

	componentDidMount() {
		const { attributes, setAttributes } = this.props;
		// This will warn when we have `id` defined, while `url` is undefined.
		// This may help track this issue: https://github.com/wordpress-mobile/WordPress-Android/issues/9768
		// where a cancelled image upload was resulting in a subsequent crash.
		if ( attributes.id && ! attributes.url ) {
			// eslint-disable-next-line no-console
			console.warn( 'Attributes has id with no url.' );
		}

		// Detect any pasted image and start an upload
		if (
			! attributes.id &&
			attributes.url &&
			getProtocol( attributes.url ) === 'file:'
		) {
			requestMediaImport( attributes.url, ( id, url ) => {
				if ( url ) {
					setAttributes( { id, url } );
				}
			} );
		}

		// Make sure we mark any temporary images as failed if they failed while
		// the editor wasn't open
		if (
			attributes.id &&
			attributes.url &&
			getProtocol( attributes.url ) === 'file:'
		) {
			mediaUploadSync();
		}
	}

	componentWillUnmount() {
		// this action will only exist if the user pressed the trash button on the block holder
		if (
			hasAction( 'blocks.onRemoveBlockCheckUpload' ) &&
			this.state.isUploadInProgress
		) {
			doAction(
				'blocks.onRemoveBlockCheckUpload',
				this.props.attributes.id
			);
		}
	}

	componentDidUpdate( previousProps ) {
		if ( ! previousProps.image && this.props.image ) {
			const { image, attributes } = this.props;
			const url = getUrlForSlug( image, attributes ) || image.source_url;
			this.props.setAttributes( { url } );
		}
	}

	static getDerivedStateFromProps( props, state ) {
		// Avoid a UI flicker in the toolbar by insuring that isCaptionSelected
		// is updated immediately any time the isSelected prop becomes false
		return {
			isCaptionSelected: props.isSelected && state.isCaptionSelected,
		};
	}

	accessibilityLabelCreator( caption ) {
		return isEmpty( caption )
			? /* translators: accessibility text. Empty image caption. */
			  'Image caption. Empty'
			: sprintf(
					/* translators: accessibility text. %s: image caption. */
					__( 'Image caption. %s' ),
					caption
			  );
	}

	onImagePressed() {
		const { attributes, image } = this.props;

		if ( this.state.isUploadInProgress ) {
			requestImageUploadCancelDialog( attributes.id );
		} else if (
			attributes.id &&
			getProtocol( attributes.url ) === 'file:'
		) {
			requestImageFailedRetryDialog( attributes.id );
		} else if ( ! this.state.isCaptionSelected ) {
			requestImageFullscreenPreview(
				attributes.url,
				image && image.source_url
			);
		}

		this.setState( {
			isCaptionSelected: false,
		} );
	}

	updateMediaProgress( payload ) {
		const { setAttributes } = this.props;
		if ( payload.mediaUrl ) {
			setAttributes( { url: payload.mediaUrl } );
		}

		if ( ! this.state.isUploadInProgress ) {
			this.setState( { isUploadInProgress: true } );
		}
	}

	finishMediaUploadWithSuccess( payload ) {
		const { setAttributes } = this.props;

		setAttributes( { url: payload.mediaUrl, id: payload.mediaServerId } );
		this.setState( { isUploadInProgress: false } );
	}

	finishMediaUploadWithFailure( payload ) {
		const { setAttributes } = this.props;

		setAttributes( { id: payload.mediaId } );
		this.setState( { isUploadInProgress: false } );
	}

	mediaUploadStateReset() {
		const { setAttributes } = this.props;

		setAttributes( { id: null, url: null } );
		this.setState( { isUploadInProgress: false } );
	}

	updateImageURL( url ) {
		this.props.setAttributes( {
			url,
			width: undefined,
			height: undefined,
		} );
	}

	updateAlignment( nextAlign ) {
		const extraUpdatedAttributes = Object.values(
			WIDE_ALIGNMENTS.alignments
		).includes( nextAlign )
			? { width: undefined, height: undefined }
			: {};
		this.props.setAttributes( {
			...extraUpdatedAttributes,
			align: nextAlign,
		} );
	}

	onSetLinkDestination( href ) {
		this.props.setAttributes( {
			linkDestination: LINK_DESTINATION_CUSTOM,
			href,
		} );
	}

	onSetNewTab( value ) {
		const updatedLinkTarget = getUpdatedLinkTargetSettings(
			value,
			this.props.attributes
		);
		this.props.setAttributes( updatedLinkTarget );
	}

	onSetSizeSlug( sizeSlug ) {
		const { image } = this.props;

		const url = getUrlForSlug( image, { sizeSlug } );
		if ( ! url ) {
			return null;
		}

		this.props.setAttributes( {
			url,
			width: undefined,
			height: undefined,
			sizeSlug,
		} );
	}

	onSelectMediaUploadOption( media ) {
		const {
			attributes: { id, url },
			imageDefaultSize,
		} = this.props;

		const mediaAttributes = {
			id: media.id,
			url: media.url,
			caption: media.caption,
		};

		let additionalAttributes;
		// Reset the dimension attributes if changing to a different image.
		if ( ! media.id || media.id !== id ) {
			additionalAttributes = {
				width: undefined,
				height: undefined,
				sizeSlug: imageDefaultSize,
			};
		} else {
			// Keep the same url when selecting the same file, so "Image Size" option is not changed.
			additionalAttributes = { url };
		}

		this.props.setAttributes( {
			...mediaAttributes,
			...additionalAttributes,
		} );
	}

	onFocusCaption() {
		if ( this.props.onFocus ) {
			this.props.onFocus();
		}
		if ( ! this.state.isCaptionSelected ) {
			this.setState( {
				isCaptionSelected: true,
			} );
		}
	}

	getPlaceholderIcon() {
		return (
			<Icon
				icon={ placeholderIcon }
				{ ...this.props.getStylesFromColorScheme(
					styles.iconPlaceholder,
					styles.iconPlaceholderDark
				) }
			/>
		);
	}

	getWidth() {
		const { attributes } = this.props;
		const { align, width } = attributes;

		return Object.values( WIDE_ALIGNMENTS.alignments ).includes( align )
			? '100%'
			: width;
	}

	setMappedAttributes( { url: href, ...restAttributes } ) {
		const { setAttributes } = this.props;
		return href === undefined
			? setAttributes( restAttributes )
			: setAttributes( { ...restAttributes, href } );
	}

	getLinkSettings() {
		const { isLinkSheetVisible } = this.state;
		const {
			attributes: { href: url, ...unMappedAttributes },
		} = this.props;

		const mappedAttributes = { ...unMappedAttributes, url };

		return (
			<LinkSettingsNavigation
				isVisible={ isLinkSheetVisible }
				url={ mappedAttributes.url }
				rel={ mappedAttributes.rel }
				label={ mappedAttributes.label }
				linkTarget={ mappedAttributes.linkTarget }
				onClose={ this.dismissSheet }
				setAttributes={ this.setMappedAttributes }
				withBottomSheet={ false }
				hasPicker
				options={ this.linkSettingsOptions }
				showIcon={ false }
			/>
		);
	}

	getAltTextSettings() {
		const {
			attributes: { alt },
		} = this.props;

		const updateAlt = ( newAlt ) => {
			this.props.setAttributes( { alt: newAlt } );
		};

		return (
			<BottomSheetTextControl
				initialValue={ alt }
				onChange={ updateAlt }
				placeholder={ __( 'Add alt text' ) }
				label={ __( 'Alt Text' ) }
				icon={ textColor }
				footerNote={
					<>
						{ __(
							'Describe the purpose of the image. Leave empty if the image is purely decorative. '
						) }
						<FooterMessageLink
							href={
								'https://www.w3.org/WAI/tutorials/images/decision-tree/'
							}
							value={ __( 'What is alt text?' ) }
						/>
					</>
				}
			/>
		);
	}

	onSizeChangeValue( newValue ) {
		this.onSetSizeSlug( newValue );
	}

	render() {
		const { isCaptionSelected } = this.state;
		const {
			attributes,
			isSelected,
			image,
			clientId,
			imageDefaultSize,
			featuredImageId,
			wasBlockJustInserted,
		} = this.props;
		const { align, url, alt, id, sizeSlug, className } = attributes;

		const sizeOptionsValid = find( this.sizeOptions, [
			'value',
			imageDefaultSize,
		] );

		const isFeaturedImage =
			typeof featuredImageId !== 'undefined' &&
			featuredImageId === attributes.id;

		const getToolbarEditButton = ( open ) => (
			<BlockControls>
				<ToolbarGroup>
					<ToolbarButton
						title={ __( 'Edit image' ) }
						icon={ replace }
						onClick={ open }
					/>
				</ToolbarGroup>
				<BlockAlignmentToolbar
					value={ align }
					onChange={ this.updateAlignment }
				/>
			</BlockControls>
		);

		const getInspectorControls = () => (
			<InspectorControls>
				<PanelBody title={ __( 'Image settings' ) } />
				<PanelBody style={ styles.panelBody }>
					<BlockStyles clientId={ clientId } url={ url } />
				</PanelBody>
				<PanelBody>
					{ image && sizeOptionsValid && (
						<CycleSelectControl
							icon={ fullscreen }
							label={ __( 'Size' ) }
							value={ sizeSlug || imageDefaultSize }
							onChangeValue={ this.onSizeChangeValue }
							options={ this.sizeOptions }
						/>
					) }
<<<<<<< HEAD
					<TextControl
						icon={ textColor }
						label={ __( 'Alt Text' ) }
						value={ alt || '' }
						valuePlaceholder={ _x(
							'None',
							'Alt text value placeholder'
						) }
						separatorType={ 'none' }
						onChangeValue={ this.updateAlt }
					/>
=======
					{ this.getAltTextSettings() }
				</PanelBody>
				<PanelBody title={ __( 'Link Settings' ) }>
					{ this.getLinkSettings( true ) }
>>>>>>> 5d2232d3
				</PanelBody>
			</InspectorControls>
		);

		if ( ! url ) {
			return (
				<View style={ styles.content }>
					<MediaPlaceholder
						allowedTypes={ [ MEDIA_TYPE_IMAGE ] }
						onSelect={ this.onSelectMediaUploadOption }
						icon={ this.getPlaceholderIcon() }
						onFocus={ this.props.onFocus }
						autoOpenMediaUpload={
							isSelected && wasBlockJustInserted
						}
					/>
				</View>
			);
		}

		const alignToFlex = {
			left: 'flex-start',
			center: 'center',
			right: 'flex-end',
			full: 'center',
			wide: 'center',
		};

		const getImageComponent = ( openMediaOptions, getMediaOptions ) => (
			<Badge label={ __( 'Featured' ) } show={ isFeaturedImage }>
				<TouchableWithoutFeedback
					accessible={ ! isSelected }
					onPress={ this.onImagePressed }
					onLongPress={ openMediaOptions }
					disabled={ ! isSelected }
				>
					<View style={ styles.content }>
						{ isSelected && getInspectorControls() }
						{ isSelected && getMediaOptions() }
						{ ! this.state.isCaptionSelected &&
							getToolbarEditButton( openMediaOptions ) }
						<MediaUploadProgress
							coverUrl={ url }
							mediaId={ id }
							onUpdateMediaProgress={ this.updateMediaProgress }
							onFinishMediaUploadWithSuccess={
								this.finishMediaUploadWithSuccess
							}
							onFinishMediaUploadWithFailure={
								this.finishMediaUploadWithFailure
							}
							onMediaUploadStateReset={
								this.mediaUploadStateReset
							}
							renderContent={ ( {
								isUploadInProgress,
								isUploadFailed,
								retryMessage,
							} ) => {
								return (
									<Image
										align={ align && alignToFlex[ align ] }
										alt={ alt }
										isSelected={
											isSelected && ! isCaptionSelected
										}
										isUploadFailed={ isUploadFailed }
										isUploadInProgress={
											isUploadInProgress
										}
										onSelectMediaUploadOption={
											this.onSelectMediaUploadOption
										}
										openMediaOptions={ openMediaOptions }
										retryMessage={ retryMessage }
										url={ url }
										shapeStyle={ styles[ className ] }
										width={ this.getWidth() }
									/>
								);
							} }
						/>
					</View>
				</TouchableWithoutFeedback>
				<BlockCaption
					clientId={ this.props.clientId }
					isSelected={ this.state.isCaptionSelected }
					accessible
					accessibilityLabelCreator={ this.accessibilityLabelCreator }
					onFocus={ this.onFocusCaption }
					onBlur={ this.props.onBlur } // always assign onBlur as props
					insertBlocksAfter={ this.props.insertBlocksAfter }
				/>
			</Badge>
		);

		return (
			<MediaUpload
				allowedTypes={ [ MEDIA_TYPE_IMAGE ] }
				isReplacingMedia={ true }
				onSelect={ this.onSelectMediaUploadOption }
				render={ ( { open, getMediaOptions } ) => {
					return getImageComponent( open, getMediaOptions );
				} }
			/>
		);
	}
}

export default compose( [
	withSelect( ( select, props ) => {
		const { getMedia } = select( coreStore );
		const { getSettings, wasBlockJustInserted } = select(
			blockEditorStore
		);
		const { getEditedPostAttribute } = select( 'core/editor' );
		const {
			attributes: { id, url },
			isSelected,
			clientId,
		} = props;
		const { imageSizes, imageDefaultSize } = getSettings();
		const isNotFileUrl = id && getProtocol( url ) !== 'file:';
		const featuredImageId = getEditedPostAttribute( 'featured_media' );

		const shouldGetMedia =
			( isSelected && isNotFileUrl ) ||
			// Edge case to update the image after uploading if the block gets unselected
			// Check if it's the original image and not the resized one with queryparams
			( ! isSelected &&
				isNotFileUrl &&
				url &&
				! hasQueryArg( url, 'w' ) );

		return {
			image: shouldGetMedia ? getMedia( id ) : null,
			imageSizes,
			imageDefaultSize,
			featuredImageId,
			wasBlockJustInserted: wasBlockJustInserted(
				clientId,
				'inserter_menu'
			),
		};
	} ),
	withPreferredColorScheme,
] )( ImageEdit );<|MERGE_RESOLUTION|>--- conflicted
+++ resolved
@@ -40,13 +40,8 @@
 	BlockStyles,
 	store as blockEditorStore,
 } from '@wordpress/block-editor';
-<<<<<<< HEAD
-import { __, _x, sprintf } from '@wordpress/i18n';
-import { getProtocol } from '@wordpress/url';
-=======
 import { __, sprintf } from '@wordpress/i18n';
 import { getProtocol, hasQueryArg } from '@wordpress/url';
->>>>>>> 5d2232d3
 import { doAction, hasAction } from '@wordpress/hooks';
 import { compose, withPreferredColorScheme } from '@wordpress/compose';
 import { withSelect } from '@wordpress/data';
@@ -489,24 +484,10 @@
 							options={ this.sizeOptions }
 						/>
 					) }
-<<<<<<< HEAD
-					<TextControl
-						icon={ textColor }
-						label={ __( 'Alt Text' ) }
-						value={ alt || '' }
-						valuePlaceholder={ _x(
-							'None',
-							'Alt text value placeholder'
-						) }
-						separatorType={ 'none' }
-						onChangeValue={ this.updateAlt }
-					/>
-=======
 					{ this.getAltTextSettings() }
 				</PanelBody>
 				<PanelBody title={ __( 'Link Settings' ) }>
 					{ this.getLinkSettings( true ) }
->>>>>>> 5d2232d3
 				</PanelBody>
 			</InspectorControls>
 		);
