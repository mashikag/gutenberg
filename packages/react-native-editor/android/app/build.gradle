--- conflicted
+++ resolved
@@ -114,10 +114,7 @@
 def nativeArchitectures = project.getProperties().get("reactNativeDebugArchitectures")
 
 android {
-<<<<<<< HEAD
-=======
     ndkVersion rootProject.ext.ndkVersion
->>>>>>> 7aeaac38
 
     compileSdkVersion rootProject.ext.compileSdkVersion
 
@@ -132,17 +129,10 @@
         targetSdkVersion rootProject.ext.targetSdkVersion
         versionCode 1
         versionName "1.0"
-<<<<<<< HEAD
-        ndk { 
-            abiFilters "armeabi", "armeabi-v7a", "x86", "mips" 
-            
-        } 
-=======
         ndk {
             abiFilters "armeabi", "armeabi-v7a", "arm64-v8a", "x86", "mips"
 
         }
->>>>>>> 7aeaac38
     }
     splits {
         abi {
@@ -203,10 +193,7 @@
     implementation 'androidx.appcompat:appcompat:1.2.0'
     //noinspection GradleDynamicVersion
     implementation "com.facebook.react:react-native:+"  // From node_modules
-<<<<<<< HEAD
-=======
-
->>>>>>> 7aeaac38
+
     implementation "androidx.swiperefreshlayout:swiperefreshlayout:1.0.0"
 }
 
