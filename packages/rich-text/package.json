{
	"name": "@wordpress/rich-text",
<<<<<<< HEAD
	"version": "3.11.0",
=======
	"version": "3.12.0",
>>>>>>> 251bab45
	"description": "Rich text value and manipulation API.",
	"author": "The WordPress Contributors",
	"license": "GPL-2.0-or-later",
	"keywords": [
		"wordpress",
		"rich-text"
	],
	"homepage": "https://github.com/WordPress/gutenberg/tree/master/packages/rich-text/README.md",
	"repository": {
		"type": "git",
		"url": "https://github.com/WordPress/gutenberg.git",
		"directory": "packages/rich-text"
	},
	"bugs": {
		"url": "https://github.com/WordPress/gutenberg/issues"
	},
	"main": "build/index.js",
	"module": "build-module/index.js",
	"react-native": "src/index",
	"dependencies": {
		"@babel/runtime": "^7.8.3",
		"@wordpress/compose": "file:../compose",
		"@wordpress/data": "file:../data",
		"@wordpress/deprecated": "file:../deprecated",
		"@wordpress/element": "file:../element",
		"@wordpress/escape-html": "file:../escape-html",
		"@wordpress/is-shallow-equal": "file:../is-shallow-equal",
		"@wordpress/keycodes": "file:../keycodes",
		"classnames": "^2.2.5",
		"lodash": "^4.17.15",
		"memize": "^1.0.5",
		"rememo": "^3.0.0"
	},
	"publishConfig": {
		"access": "public"
	}
}<|MERGE_RESOLUTION|>--- conflicted
+++ resolved
@@ -1,10 +1,6 @@
 {
 	"name": "@wordpress/rich-text",
-<<<<<<< HEAD
-	"version": "3.11.0",
-=======
 	"version": "3.12.0",
->>>>>>> 251bab45
 	"description": "Rich text value and manipulation API.",
 	"author": "The WordPress Contributors",
 	"license": "GPL-2.0-or-later",
