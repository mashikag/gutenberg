--- conflicted
+++ resolved
@@ -4,11 +4,7 @@
  * External dependencies
  */
 import { View, Platform } from 'react-native';
-<<<<<<< HEAD
-import { pickBy } from 'lodash';
-=======
 import { get, pickBy } from 'lodash';
->>>>>>> 251bab45
 import memize from 'memize';
 
 /**
@@ -702,10 +698,7 @@
 			minWidth,
 			maxWidth,
 			formatTypes,
-<<<<<<< HEAD
-=======
 			parentBlockStyles,
->>>>>>> 251bab45
 			withoutInteractiveFormatting,
 		} = this.props;
 
