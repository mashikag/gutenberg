--- conflicted
+++ resolved
@@ -32,7 +32,13 @@
 	align-items: flex-start;
 }
 
-<<<<<<< HEAD
+.cellRowStyles {
+	min-height: 48px;
+	margin-bottom: -13px;
+	width: 100%;
+	justify-content: space-between;
+}
+
 .columnsPreview {
 	min-height: 21px;
 	min-width: 38px;
@@ -48,11 +54,4 @@
 
 .columnIndicator {
 	background-color: $blue-wordpress;
-=======
-.cellRowStyles {
-	min-height: 48px;
-	margin-bottom: -13px;
-	width: 100%;
-	justify-content: space-between;
->>>>>>> bd4a6b74
 }