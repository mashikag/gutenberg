--- conflicted
+++ resolved
@@ -16,7 +16,6 @@
 /**
  * Internal dependencies
  */
-import { withTheme } from '../dark-mode';
 import HTMLInputContainer from './container';
 import styles from './style.scss';
 
@@ -61,15 +60,9 @@
 	}
 
 	render() {
-<<<<<<< HEAD
-		const { useStyle } = this.props;
-		const htmlStyle = useStyle( styles.htmlView, styles.htmlViewDark );
-		const placeholderStyle = useStyle( styles.placeholder, styles.placeholderDark );
-=======
 		const { getStylesFromColorScheme } = this.props;
 		const htmlStyle = getStylesFromColorScheme( styles.htmlView, styles.htmlViewDark );
 		const placeholderStyle = getStylesFromColorScheme( styles.placeholder, styles.placeholderDark );
->>>>>>> ee3e0b28
 		return (
 			<HTMLInputContainer parentHeight={ this.props.parentHeight }>
 				<TextInput
@@ -129,9 +122,5 @@
 		};
 	} ),
 	withInstanceId,
-<<<<<<< HEAD
-	withTheme,
-=======
 	withPreferredColorScheme,
->>>>>>> ee3e0b28
 ] )( HTMLTextInput );