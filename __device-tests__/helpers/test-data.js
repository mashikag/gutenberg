--- conflicted
+++ resolved
@@ -19,7 +19,6 @@
 <p></p>
 <!-- /wp:paragraph -->`;
 
-<<<<<<< HEAD
 exports.pastePlainText = `Hello paste`;
 
 const pastedHtmlText = `<!-- wp:paragraph -->
@@ -29,12 +28,11 @@
 exports.pasteHtmlText = pastedHtmlText;
 
 exports.pasteHtmlTextResult = `${ pastedHtmlText }\n\n${ pastedHtmlText }`;
-=======
+
 exports.deviceRotationHtml = `<!-- wp:paragraph -->
 <p>The finer continuum interprets the polynomial rabbit. When can the geology cheat? An astronomer runs. Should a communist consent?</p>
 <!-- /wp:paragraph -->
 
 <!-- wp:paragraph -->
 <p>The finer continuum interprets the polynomial rabbit. When can the geology cheat? An astronomer runs. Should a communist consent?</p>
-<!-- /wp:paragraph -->`;
->>>>>>> b50a1b23
+<!-- /wp:paragraph -->`;