--- conflicted
+++ resolved
@@ -18,11 +18,8 @@
 	accessibilityIdXPathAttrib: string;
 	paragraphBlockName = 'Paragraph';
 	listBlockName = 'List';
-<<<<<<< HEAD
 	headingBlockName = 'Heading';
-=======
 	imageBlockName = 'Image';
->>>>>>> 57b9613a
 
 	constructor( driver: wd.PromiseChainWebdriver ) {
 		this.driver = driver;
@@ -292,41 +289,6 @@
 	}
 
 	// =========================
-<<<<<<< HEAD
-	// Heading Block functions
-	// =========================
-	async addNewHeadingBlock() {
-		await this.addNewBlock( this.headingBlockName );
-	}
-
-	async getHeadingBlockAtPosition( position: number ) {
-		return this.getBlockAtPosition( position, this.headingBlockName );
-	}
-
-	// Inner element changes on iOS if Heading Block is empty
-	async getTextViewForHeadingBlock( block: wd.PromiseChainWebdriver.Element, empty: boolean ) {
-		let textViewElementName = empty ? 'XCUIElementTypeStaticText' : 'XCUIElementTypeTextView';
-		if ( isAndroid() ) {
-			textViewElementName = 'android.widget.EditText';
-		}
-
-		const accessibilityId = await block.getAttribute( this.accessibilityIdKey );
-		const blockLocator = `//*[@${ this.accessibilityIdXPathAttrib }="${ accessibilityId }"]//${ textViewElementName }`;
-		return await this.driver.elementByXPath( blockLocator );
-	}
-
-	// Assumes Heading Block is empty
-	async sendTextToHeadingBlock( block: wd.PromiseChainWebdriver.Element, text: string ) {
-		const textViewElement = await this.getTextViewForHeadingBlock( block, true );
-		return await typeString( this.driver, textViewElement, text );
-	}
-
-	// Fails if Heading block is not empty
-	async getTextForHeadingBlock( block: wd.PromiseChainWebdriver.Element ) {
-		const textViewElement = await this.getTextViewForHeadingBlock( block, false );
-		const text = await textViewElement.text();
-		return text.toString();
-=======
 	// Image Block functions
 	// =========================
 
@@ -358,6 +320,41 @@
 
 	async removeImageBlockAtPosition( position: number ) {
 		return await this.removeBlockAtPosition( position, this.imageBlockName );
->>>>>>> 57b9613a
+	}
+
+	// =========================
+	// Heading Block functions
+	// =========================
+	async addNewHeadingBlock() {
+		await this.addNewBlock( this.headingBlockName );
+	}
+
+	async getHeadingBlockAtPosition( position: number ) {
+		return this.getBlockAtPosition( position, this.headingBlockName );
+	}
+
+	// Inner element changes on iOS if Heading Block is empty
+	async getTextViewForHeadingBlock( block: wd.PromiseChainWebdriver.Element, empty: boolean ) {
+		let textViewElementName = empty ? 'XCUIElementTypeStaticText' : 'XCUIElementTypeTextView';
+		if ( isAndroid() ) {
+			textViewElementName = 'android.widget.EditText';
+		}
+
+		const accessibilityId = await block.getAttribute( this.accessibilityIdKey );
+		const blockLocator = `//*[@${ this.accessibilityIdXPathAttrib }="${ accessibilityId }"]//${ textViewElementName }`;
+		return await this.driver.elementByXPath( blockLocator );
+	}
+
+	// Assumes Heading Block is empty
+	async sendTextToHeadingBlock( block: wd.PromiseChainWebdriver.Element, text: string ) {
+		const textViewElement = await this.getTextViewForHeadingBlock( block, true );
+		return await typeString( this.driver, textViewElement, text );
+	}
+
+	// Assumes Heading Block is empty
+	async getTextForHeadingBlock( block: wd.PromiseChainWebdriver.Element ) {
+		const textViewElement = await this.getTextViewForHeadingBlock( block, false );
+		const text = await textViewElement.text();
+		return text.toString();
 	}
 }