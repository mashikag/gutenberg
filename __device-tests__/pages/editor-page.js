--- conflicted
+++ resolved
@@ -15,21 +15,14 @@
 /**
  * Internal dependencies
  */
-<<<<<<< HEAD
 import { isAndroid, swipeUp, typeString, toggleHtmlMode } from '../helpers/utils';
-=======
-import { isAndroid, swipeUp, typeString } from '../helpers/utils';
->>>>>>> 548f3242
 
 export default class EditorPage {
 	driver: wd.PromiseChainWebdriver;
 	accessibilityIdKey: string;
 	accessibilityIdXPathAttrib: string;
 	paragraphBlockName = 'Paragraph';
-<<<<<<< HEAD
 	listBlockName = 'List';
-=======
->>>>>>> 548f3242
 
 	constructor( driver: wd.PromiseChainWebdriver ) {
 		this.driver = driver;
@@ -53,7 +46,6 @@
 		const blockLocator = `${ blockName } Block. Row ${ position }.`;
 		return await this.driver.elementByAccessibilityId( blockLocator );
 	}
-<<<<<<< HEAD
 
 	async hasBlockAtPosition( position: number, blockName: string = '' ) {
 		if ( blockName !== '' ) {
@@ -66,20 +58,6 @@
 		return elements.length > 0;
 	}
 
-=======
-
-	async hasBlockAtPosition( position: number, blockName: string = '' ) {
-		if ( blockName !== '' ) {
-			const blockLocator = `${ blockName } Block. Row ${ position }.`;
-			const elements = await this.driver.elementsByAccessibilityId( blockLocator );
-			return elements.length > 0;
-		}
-		const blockLocator = `//*[contains(@${ this.accessibilityIdXPathAttrib }, "Block. Row ${ position }.")]`;
-		const elements = await this.driver.elementsByXPath( blockLocator );
-		return elements.length > 0;
-	}
-
->>>>>>> 548f3242
 	// =========================
 	// Block toolbar functions
 	// =========================
@@ -115,11 +93,7 @@
 
 		let blockLocator = `${ parentLocator }/following-sibling::*`;
 		blockLocator += isAndroid() ? '' : '//*';
-<<<<<<< HEAD
-		blockLocator += `[@${ this.accessibilityIdXPathAttrib }="Move up from row ${ position } to row ${ position - 1 }"]`;
-=======
 		blockLocator += `[@${ this.accessibilityIdXPathAttrib }="Move block up from row ${ position } to row ${ position - 1 }"]`;
->>>>>>> 548f3242
 		const moveUpButton = await this.driver.elementByXPath( blockLocator );
 		await moveUpButton.click();
 	}
@@ -137,11 +111,7 @@
 
 		let blockLocator = `${ parentLocator }/following-sibling::*`;
 		blockLocator += isAndroid() ? '' : '//*';
-<<<<<<< HEAD
-		blockLocator += `[@${ this.accessibilityIdXPathAttrib }="Move down from row ${ position } to row ${ position + 1 }"]`;
-=======
 		blockLocator += `[@${ this.accessibilityIdXPathAttrib }="Move block down from row ${ position } to row ${ position + 1 }"]`;
->>>>>>> 548f3242
 		const moveDownButton = await this.driver.elementByXPath( blockLocator );
 		await moveDownButton.click();
 	}
@@ -160,11 +130,7 @@
 
 		let removeBlockLocator = `${ parentLocator }/following-sibling::*`;
 		removeBlockLocator += isAndroid() ? '' : '//*';
-<<<<<<< HEAD
-		let removeButtonIdentifier = `Remove row ${ position }`;
-=======
 		let removeButtonIdentifier = `Remove block at row ${ position }`;
->>>>>>> 548f3242
 
 		if ( isAndroid() ) {
 			removeButtonIdentifier += ', Double tap to remove the block';
@@ -242,7 +208,6 @@
 		// Select block first
 		let block = await this.getParagraphBlockAtPosition( position );
 		await block.click();
-<<<<<<< HEAD
 
 		block = await this.getParagraphBlockAtPosition( position );
 		const text = await this.getTextForParagraphBlock( block );
@@ -311,11 +276,5 @@
 		expect( text ).toBe( html );
 
 		await toggleHtmlMode( this.driver );
-=======
-
-		block = await this.getParagraphBlockAtPosition( position );
-		const text = await this.getTextForParagraphBlock( block );
-		return text.toString();
->>>>>>> 548f3242
 	}
 }