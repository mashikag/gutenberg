--- conflicted
+++ resolved
@@ -44,12 +44,7 @@
 		if ( isAndroid() ) {
 			await headingBlockElement.click();
 		}
-<<<<<<< HEAD
-
-		await editorPage.sendTextToHeadingBlock( headingBlockElement, testData.heading );
-=======
 		await editorPage.sendTextToHeadingBlock( headingBlockElement, testData.heading, false );
->>>>>>> e30b6537
 
 		await editorPage.addNewBlock( paragraphBlockName );
 		let paragraphBlockElement = await editorPage.getBlockAtPosition( paragraphBlockName, 2 );
@@ -59,15 +54,9 @@
 		paragraphBlockElement = await editorPage.getBlockAtPosition( paragraphBlockName, 3 );
 		await editorPage.typeTextToParagraphBlock( paragraphBlockElement, testData.mediumText );
 
-<<<<<<< HEAD
 		await editorPage.addNewBlock( headingBlockName );
 		headingBlockElement = await editorPage.getBlockAtPosition( headingBlockName, 4 );
 		await editorPage.typeTextToParagraphBlock( headingBlockElement, testData.heading );
-=======
-		await editorPage.addNewHeadingBlock();
-		headingBlockElement = await editorPage.getHeadingBlockAtPosition( 4 );
-		await editorPage.sendTextToHeadingBlock( headingBlockElement, testData.heading, false );
->>>>>>> e30b6537
 
 		await editorPage.addNewBlock( paragraphBlockName );
 		paragraphBlockElement = await editorPage.getBlockAtPosition( paragraphBlockName, 5 );
