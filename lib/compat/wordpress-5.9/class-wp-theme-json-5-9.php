--- conflicted
+++ resolved
@@ -1494,13 +1494,8 @@
 			}
 
 			// Replace the presets.
-<<<<<<< HEAD
-			foreach ( self::PRESETS_METADATA as $preset ) {
-				$override_preset = ! self::get_metadata_boolean( $this->theme_json['settings'], $preset['prevent_override'], true );
-=======
 			foreach ( static::PRESETS_METADATA as $preset ) {
-				$override_preset = static::should_override_preset( $this->theme_json, $node['path'], $preset['override'] );
->>>>>>> 368f8545
+				$override_preset = ! static::get_metadata_boolean( $this->theme_json['settings'], $preset['prevent_override'], true );
 
 				foreach ( static::VALID_ORIGINS as $origin ) {
 					$base_path = array_merge( $node['path'], $preset['path'] );
@@ -1582,10 +1577,10 @@
 	 *   )
 	 * );
 	 *
-	 * self::get_metadata_boolean( $data, false );
+	 * static::get_metadata_boolean( $data, false );
 	 * // => false
 	 *
-	 * self::get_metadata_boolean( $data, array( 'color', 'defaultPalette' ) );
+	 * static::get_metadata_boolean( $data, array( 'color', 'defaultPalette' ) );
 	 * // => true
 	 * ```
 	 *
@@ -1593,15 +1588,9 @@
 	 * @param bool|array $path Boolean or path to a boolean.
 	 * @return boolean
 	 */
-<<<<<<< HEAD
-	private static function get_metadata_boolean( $data, $path, $default = false ) {
+	protected static function get_metadata_boolean( $data, $path, $default = false ) {
 		if ( is_bool( $path ) ) {
 			return $path;
-=======
-	protected static function should_override_preset( $theme_json, $path, $override ) {
-		if ( is_bool( $override ) ) {
-			return $override;
->>>>>>> 368f8545
 		}
 
 		if ( is_array( $path ) ) {
