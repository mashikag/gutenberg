--- conflicted
+++ resolved
@@ -107,16 +107,12 @@
 -   Query
 -   Query Loop
 -   Query Pagination
-<<<<<<< HEAD
 -   Header (alias of the related template part)
 -   Footer (alias of the related template part)
 -   Pattern
 -   Login/logout
 -   Archive Title
 -   Term Description
-=======
--   Pattern
->>>>>>> ef0e22af
 -   Post Title
 -   Post Content
 -   Post Author
